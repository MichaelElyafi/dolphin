// Copyright (C) 2003 Dolphin Project.

// This program is free software: you can redistribute it and/or modify
// it under the terms of the GNU General Public License as published by
// the Free Software Foundation, version 2.0.

// This program is distributed in the hope that it will be useful,
// but WITHOUT ANY WARRANTY; without even the implied warranty of
// MERCHANTABILITY or FITNESS FOR A PARTICULAR PURPOSE.  See the
// GNU General Public License 2.0 for more details.

// A copy of the GPL 2.0 should have been included with the program.
// If not, see http://www.gnu.org/licenses/

// Official SVN repository and contact information can be found at
// http://code.google.com/p/dolphin-emu/

#pragma once

#include "TextureCacheBase.h"

#include "D3DTexture.h"

namespace DX11
{

class TextureCache : public ::TextureCache
{
public:
	TextureCache();
	~TextureCache();

private:
	struct TCacheEntry : TCacheEntryBase
	{
		D3DTexture2D *const texture;

		D3D11_USAGE usage;

		TCacheEntry(D3DTexture2D *_tex) : texture(_tex) {}
		~TCacheEntry();

<<<<<<< HEAD
		void Load(unsigned int stage, unsigned int width, unsigned int height,
			unsigned int expanded_width, unsigned int levels, bool autogen_mips = false);
=======
		void Load(unsigned int width, unsigned int height,
			unsigned int expanded_width, unsigned int levels);
>>>>>>> d0ea94a2

		void FromRenderTarget(u32 dstAddr, unsigned int dstFormat,
			unsigned int srcFormat, const EFBRectangle& srcRect,
			bool isIntensity, bool scaleByHalf, unsigned int cbufid,
			const float *colmat);

		void Bind(unsigned int stage);
		bool Save(const char filename[], unsigned int level);
	};

	TCacheEntryBase* CreateTexture(unsigned int width, unsigned int height,
		unsigned int expanded_width, unsigned int tex_levels, PC_TexFormat pcfmt);

	TCacheEntryBase* CreateRenderTargetTexture(unsigned int scaled_tex_w, unsigned int scaled_tex_h);
	u64 EncodeToRamFromTexture(u32 address, void* source_texture, u32 SourceW, u32 SourceH, bool bFromZBuffer, bool bIsIntensityFmt, u32 copyfmt, int bScaleByHalf, const EFBRectangle& source) {return 0;};
};

}<|MERGE_RESOLUTION|>--- conflicted
+++ resolved
@@ -40,13 +40,8 @@
 		TCacheEntry(D3DTexture2D *_tex) : texture(_tex) {}
 		~TCacheEntry();
 
-<<<<<<< HEAD
 		void Load(unsigned int stage, unsigned int width, unsigned int height,
-			unsigned int expanded_width, unsigned int levels, bool autogen_mips = false);
-=======
-		void Load(unsigned int width, unsigned int height,
 			unsigned int expanded_width, unsigned int levels);
->>>>>>> d0ea94a2
 
 		void FromRenderTarget(u32 dstAddr, unsigned int dstFormat,
 			unsigned int srcFormat, const EFBRectangle& srcRect,
