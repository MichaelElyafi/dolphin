--- conflicted
+++ resolved
@@ -172,7 +172,6 @@
 	switch((DiscIO::IVolume::ECountry)_CountryCode)
 	{
 	case DiscIO::IVolume::COUNTRY_KOREA:
-<<<<<<< HEAD
 		area = "KOR";
 		video = "NTSC";
 		game = "KR";
@@ -180,12 +179,6 @@
 		break;   
 	case DiscIO::IVolume::COUNTRY_TAIWAN: 
 		// TODO: Determine if Taiwan have their own specific settings.
-=======
-		region_filename = File::GetSysDirectory() + WII_SYS_DIR + DIR_SEP + WII_KOR_SETTING;
-		break;
-	case DiscIO::IVolume::COUNTRY_TAIWAN: 
-		// TODO: Determine if Taiwan has their own specific settings.
->>>>>>> 9a50d055
 	case DiscIO::IVolume::COUNTRY_JAPAN:
 		area = "JPN";
 		video = "NTSC";
@@ -313,7 +306,7 @@
 	Memory::Write_U32(0x00000000, 0x00003160);		// Init semaphore (sysmenu waits for this to clear)
 	Memory::Write_U32(0x00090204, 0x00003188);		// Expected IOS revision
 
-	Memory::Write_U8(0x80, 0x0000315c);			// OSInit
+	Memory::Write_U8(0x80, 0x0000315c);				// OSInit
 	Memory::Write_U16(0x0000, 0x000030e0);			// PADInit
 	Memory::Write_U32(0x80000000, 0x00003184);		// GameID Address
 
